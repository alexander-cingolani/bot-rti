--- conflicted
+++ resolved
@@ -1640,9 +1640,5 @@
         domain = os.environ.get("ZONE")
         subdomain = os.environ.get("SUBDOMAIN")
         file = f"{self.abbreviated_name.lower().replace(' ', '-')}.png"
-<<<<<<< HEAD
-        return f"http://{subdomain + '.' if subdomain else ''}{domain}/images/circuit_logos/{file}"
-=======
         return f"https://{subdomain + '.' if subdomain else ''}{domain}/images/circuit_logos/{file}"
-    
->>>>>>> 3f60e3cd
+ 