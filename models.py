--- conflicted
+++ resolved
@@ -243,19 +243,13 @@
     category: Mapped[Category] = relationship()
     round: Mapped[Round] = relationship(back_populates="reports")
     session: Mapped[Session] = relationship()
-<<<<<<< HEAD
-    reported_driver: Mapped[Driver] = relationship(foreign_keys=[reported_driver_id])
-    reporting_driver: Mapped[Driver] = relationship(
-        back_populates="reports_made", foreign_keys=[reporting_driver_id]
-    )
-    reported_team: Mapped[Team] = relationship(foreign_keys=[reported_team_id])
-=======
+
     reported_driver: Mapped[Driver] = relationship(foreign_keys=[reported_driver_id]) 
     reporting_driver: Mapped[Driver] = relationship(
         back_populates="reports_made", foreign_keys=[reporting_driver_id]
     )
     reported_team: Mapped[Team] = relationship(foreign_keys=[reported_team_id])  
->>>>>>> ed285cb6
+    
     reporting_team: Mapped[Team] = relationship(
         back_populates="reports_made", foreign_keys=[reporting_team_id]
     )
