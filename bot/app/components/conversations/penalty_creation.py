--- conflicted
+++ resolved
@@ -1,4 +1,5 @@
 """
+This module contains the necessary callbacks to allow admins to proccess protests
 This module contains the necessary callbacks to allow admins to proccess protests
 made by users.
 """
@@ -450,13 +451,9 @@
 
             user_data["penalty"].fact = config.FACTS[
                 int(update.callback_query.data.removeprefix("f"))
-<<<<<<< HEAD
             ].format(
                 a=user_data["current_protest"].protesting_driver.current_race_number
             )
-=======
-            ].format(a=user_data["current_protest"].protesting_driver.current_race_number)
->>>>>>> 8de8d86b
 
     else:
         user_data["penalty"].fact = update.message.text
